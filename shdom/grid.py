--- conflicted
+++ resolved
@@ -155,19 +155,6 @@
         grid = xr.Dataset(
                     coords=grid
         )
-<<<<<<< HEAD
-    #linearly interpolate onto the grid.
-    #data is broadcasted to 3D.
-    data_copy = data.copy(deep=True)
-    if 'density' in data:
-        data_copy['density'] = data.density.fillna(0.0)
-    for name,var in data.data_vars.items():
-        if name != 'density':
-            data_copy[name] = var.bfill(dim='x').ffill(dim='x').bfill(dim='y').ffill(dim='y').bfill(dim='z').ffill(dim='z')
-
-    resampled_data = data_copy.interp_like(grid, method='linear').broadcast_like(grid)
-
-=======
     data_copy = data.copy(deep=True)
     if 'density' in data:
         data_copy['density'] = data.density.fillna(0.0)
@@ -196,7 +183,6 @@
 
     resampled_data = data_copy.interp_like(grid, method='linear').broadcast_like(grid)
     #for variables which weren't defined at every point in the rte_grid, perform filling.
->>>>>>> 9d8c3582
     filled = resampled_data.bfill(dim='x').ffill(dim='x').bfill(dim='y').ffill(dim='y').bfill(dim='z').ffill(dim='z')
 
     #overwrite density values so missing data is filled with 0.0
