"""
Medium and Medium related objects used for atmospheric rendering.
A Medium objects is defined by its optical properties: extinction, albedo and phase function.
Two Medium objects can be added to create a combined Medium. 
This will result in a unified grid with a summation of the optical extinction and a weighted average of the albedo and phase function.
"""

import numpy as np
import dill as pickle
from collections import OrderedDict
import shdom
from shdom import float_round


class Scatterer(object):
    """
    A Scatterer class to be inherited by specific scatterer types (e.g. OpticalScatter, MicrophysicalScatterer etc...)
    """
    def __init__(self):
        self.grid = None
        
    @property
    def grid(self):
        return self._grid
    
    @grid.setter
    def grid(self, val):
        self._grid = val    
    
    @property
    def bounding_box(self):
        return self.grid.bounding_box
    
    
class OpticalScatterer(Scatterer):
    """
    An OpticalScatterer class defined in terms of the optical quantities for a given wavelength.
    
    Parameters
    ----------
    wavelength: float
        A wavelength in microns 
    extinction: shdom.GridData object
        A GridData object containing the extinction (1/km) on a grid
    albedo: shdom.GridData
        A GridData object containing the single scattering albedo [0,1] on a grid
    phase: shdom.GridPhase
        A GridPhase object containing the phase function on a grid
    """
    def __init__(self, wavelength, extinction=None, albedo=None, phase=None):
        self._wavelength = wavelength
        super(OpticalScatterer, self).__init__()
        if (extinction is not None) and (albedo is not None) and (phase is not None):
            self.grid = extinction.grid + albedo.grid + phase.grid
        self.extinction = extinction
        self.albedo = albedo
        self.phase = phase
        
    def resample(self, grid):
        """
        The resample method resamples the OpticalScatterer (extinction, albedo, phase).
        
        Parameters
        ----------
        grid: shdom.Grid
            The new grid to which the data will be resampled
            
        Returns
        -------
        scatterer: shdom.OpticalScatterer
            An optical scatterer resampled onto the input grid
        """
        extinction = self.extinction.resample(grid)
        albedo = self.albedo.resample(grid)
        phase = self.phase.resample(grid)            
        return shdom.OpticalScatterer(self.wavelength, extinction, albedo, phase)
        

    def get_mask(self, threshold):
        """
        Get a mask based on the optical extinction.
        
        Parameters
        ----------
        threshold: float
            A threshold which above this value it is considered a populated voxel.
        
        Returns
        -------
        mask: shdom.GridData object
            A boolean mask with True for dense voxels and False for optically thin regions.
        """
        data = self.extinction.data > threshold
        return shdom.GridData(self.grid, data)
    
    
    @property
    def wavelength(self):
        return self._wavelength    

    @property
    def extinction(self):
        return self._extinction
    
    @extinction.setter
    def extinction(self, val):
        if val is not None:
            assert val.min_value.astype(np.float32) >= 0.0, 'Extinction should be larger than 0.0'
        self._extinction = val
    
    @property
    def albedo(self):
        return self._albedo    
    
    @albedo.setter
    def albedo(self, val):
        if val is not None: 
            assert (val.max_value.astype(np.float32) <= 1.0 and  val.min_value.astype(np.float32) >= 0.0), 'Single scattering albedo should be in the range [0, 1]'
        self._albedo = val
        
    @property
    def phase(self):
        return self._phase
      
    @phase.setter
    def phase(self, val):
        self._phase = val
           

class MicrophysicalScatterer(Scatterer):
    """
    A MicrophysicalScatterer class defined in terms of the microphysical quantities.
    
    Parameters
    ----------
    lwc: shdom.GridData
        A GridData object containing liquid water content (g/m^3) on a 3D grid.
    reff: shdom.GridData
        A GridData object containing effective radii (micron) on a 3D grid.
    veff: shdom.GridPhase
        A GridData object containing effective variances on a 3D grid.
    """
    def __init__(self, lwc=None, reff=None, veff=None):
        super(MicrophysicalScatterer, self).__init__()
        self._mie = OrderedDict()
        self._wavelength = []
        self._min_reff = np.Inf
        self._max_reff = -np.Inf
        self._min_veff = np.Inf
        self._max_veff = -np.Inf           
        self.set_microphysics(lwc, reff, veff)
            
            
    def set_microphysics(self, lwc, reff, veff):
        """
        Set the microphyscal properties and define the scatterer grid.
        
        Parameters
        ----------
        lwc: shdom.GridData
            A GridData object containing liquid water content (g/m^3) on a 3D grid.
        reff: shdom.GridData
            A GridData object containing effective radii (micron) on a 3D grid.
        veff: shdom.GridPhase
            A GridData object containing effective variances on a 3D grid.
    
        Notes
        -----
        The scatterer grid contains all three grids of lwc, reff and veff 
        (see __add__ method of shdom.Grid for more info)
        """
        self.lwc = lwc
        self.reff = reff
        self.veff = veff
        if (lwc is not None) and (reff is not None) and (veff is not None):
            self._grid = lwc.grid + reff.grid + veff.grid            


    def get_optical_scatterer(self, wavelength):
        """
        Get the optical scatterer out of the microphysics and Mie scattering model for a given wavelength.
        
        Parameters
        ----------
        wavelength: float of list of floats
            Wavelength in microns. An OpticalScatterer object is returned for an input float and a MultispectralScatterer for a list.
            
        Notes
        -----
        A Mie scattering model must be defined at the input wavelength by use of the add_mie method. 
        The input wavelength is rounded to three decimals.
        """
        if isinstance(wavelength, list):
            scatterer_list = [
                shdom.OpticalScatterer(
                    wl,
                    extinction=self.mie[float_round(wl)].get_extinction(self.lwc, self.reff, self.veff),
                    albedo=self.mie[float_round(wl)].get_albedo(self.reff, self.veff),
                    phase=self.mie[float_round(wl)].get_phase(self.reff, self.veff)) for wl in wavelength
            ]
            scatterer = shdom.MultispectralScatterer(scatterer_list)
        else:
            scatterer = shdom.OpticalScatterer(
                wavelength,
                extinction=self.mie[float_round(wavelength)].get_extinction(self.lwc, self.reff, self.veff),
                albedo=self.mie[float_round(wavelength)].get_albedo(self.reff, self.veff),
                phase=self.mie[float_round(wavelength)].get_phase(self.reff, self.veff))
        return scatterer
    
    
    def resample(self, grid):
        """
        The resample method resamples the MicrophysicalScatterer in place(lwc, reff, veff).
        
        Parameters
        ----------
        grid: shdom.Grid
            The new grid to which the data will be resampled
            
        Notes
        -----
        Unlike the OpticalScatterer resample method, resampling is done in-place since the Mie structures can be large and are left unchanged.
        """
        lwc = self.lwc.resample(grid)
        reff = self.reff.resample(grid)
        veff = self.veff.resample(grid)            
        self.set_microphysics(lwc, reff, veff)
    
    
    def get_mask(self, threshold):
        """
        Get a mask based on the liquid water content.
    
        Parameters
        ----------
        threshold: float
            A threshold which above this value it is considered a populated voxel.
    
        Returns
        -------
        mask: shdom.GridData object
            A boolean mask with True for dense voxels and False for thin voxels.
        """
        data = self.lwc.data > threshold
        return shdom.GridData(self.grid, data)    


    def add_mie(self, mie):
        """
        Add a Mie scattering model at a given wavelength.
        
        mie: shdom.MiePolydisperse or list of shdom.MiePolydisperse
            Using Mie model microphyical properties are transformed into optical properties (see get_optical_scatterer method)
        """
        mie_list = mie
        if isinstance(mie_list, shdom.MiePolydisperse):
            mie_list = [mie_list]
        elif isinstance(mie, dict):
            mie_list = mie_list.values()

        for mie in mie_list:
            self._mie[mie.wavelength] = mie
            self._wavelength.append(mie.wavelength)
            self._min_reff = min(self.min_reff, mie.size_distribution.reff.min())
            self._max_reff = max(self.max_reff, mie.size_distribution.reff.max())
            self._min_veff = min(self.min_veff, mie.size_distribution.veff.min())
            self._max_veff = max(self.max_veff, mie.size_distribution.veff.max())        
       
        if self.reff is not None:            
            min_val = self.reff.data[self.reff.data>0.0].min() 
            assert  self.reff.max_value < self.max_reff+1e-3, \
                               'Maximum medium effective radius [{:2.2f}] is larger than the pre-computed table maximum radius [{:2.2f}]. ' \
                               'Recompute Mie table with larger maximum radius.'.format(self.reff.max_va, self.max_reff)
            assert  min_val > self.min_reff-1e-3, \
                    'Minimum medium effective radius [{:2.2f}] is smaller than the pre-computed table minimum radius [{:2.2f}]. ' \
                    'Recompute Mie table with smaller minimum radius.'.format(min_val, self.min_reff)   
        
        if self.veff is not None:
            min_val = self.veff.data[self.veff.data>0.0].min()            
            assert  self.veff.max_value < self.max_veff+1e-3, \
                    'Maximum medium effective radius [{:2.2f}] is larger than the pre-computed table maximum variance [{:2.2f}]. ' \
                    'Recompute Mie table with larger maximum radius.'.format(max_val, self.max_veff)
            assert  min_val > self.min_veff-1e-3, \
                    'Minimum medium effective radius [{:2.2f}] is smaller than the pre-computed table minimum variance [{:2.2f}]. ' \
                    'Recompute Mie table with smaller minimum radius.'.format(min_val, self.min_veff)              


    def load_grid(self, path):
        """
        A utility function to load a microphysical medium from file
    
        Parameters
        ----------
        path: str
             Path to file.
    
        Returns
        -------
        grid: shdom.Grid object
            The 3D grid of the medium.
    
        Notes
        -----
        CSV format should be as follows:
    
        # comment line (description)
        nx ny nz
        dz dy dz     z_levels[0]     z_levels[1] ...  z_levels[nz-1]
        ix iy iz     lwc[ix, iy, iz]    reff[ix, iy, iz]
        .
        .
        .
        ix iy iz     lwc[ix, iy, iz]    reff[ix, iy, iz]
        """
        nx, ny, nz = np.genfromtxt(path, max_rows=1, dtype=int) 
        dx, dy = np.genfromtxt(path, max_rows=1, usecols=(0, 1), dtype=float, skip_header=2)        
        z_grid = np.genfromtxt(path, max_rows=1, usecols=range(2, 2 + nz), dtype=float, skip_header=2)
        x_grid = np.linspace(0.0, (nx - 1)*dx, nx, dtype=np.float32)
        y_grid = np.linspace(0.0, (ny - 1)*dy, ny, dtype=np.float32)    
        grid = shdom.Grid(x=x_grid, y=y_grid, z=z_grid)
        return grid
        
        
    def save_to_csv(self, path, comment_line=''):
        """
        A utility function to save a microphysical medium.

        Parameters
        ----------
        path: str
            Path to file.
        comment_line: str, optional
            A comment line describing the file.


        Notes
        -----
        CSV format is as follows:

        # comment line (description)
        nx ny nz
        dz dy dz     z_levels[0]     z_levels[1] ...  z_levels[nz-1]
        ix iy iz     lwc[ix, iy, iz]    reff[ix, iy, iz]
        .
        .
        .
        ix iy iz     lwc[ix, iy, iz]    reff[ix, iy, iz]
        """
        np.savetxt(path, X=np.array([self.grid.shape]), fmt='%d', header=comment_line)
        f = open(path, 'ab')
        np.savetxt(f, X=np.concatenate((np.array([self.grid.dx, self.grid.dy]), self.grid.z)).reshape(1,-1), fmt='%2.3f')
        y, x, z = np.meshgrid(range(self.grid.nx), range(self.grid.ny), range(self.grid.nz))
        data = np.vstack((x.ravel(), y.ravel(), z.ravel(), self.lwc.data.ravel(), self.reff.data.ravel())).T
        np.savetxt(f, X=data, fmt='%d %d %d %.5f %.3f')        
        f.close()
        
        
    def load_from_csv(self, path, veff=0.1):
        """ 
        A utility function to load a microphysical medium.

        Parameters
        ----------
        path: str
            Path to file. 
        veff: float
            If effective variance is not specified in the csv file as a 6th column,
            this value is used as a homogeneous value. 
            Default value is veff=0.1

        Notes
        -----
        CSV format should be as follows:

        # comment line (description)
        nx ny nz
        dz dy dz     z_levels[0]     z_levels[1] ...  z_levels[nz-1]
        ix iy iz     lwc[ix, iy, iz]    reff[ix, iy, iz]  veff[ix, iy, iz](optional)
        .
        .
        .
        ix iy iz     lwc[ix, iy, iz]    reff[ix, iy, iz]  veff[ix, iy, iz](optional)
        """ 
        grid = self.load_grid(path)
        data = np.genfromtxt(path, skip_header=3)

        grid_index = data[:, :3].astype(int)
        lwc = data[:, 3]
        reff = data[:, 4]
        if data.shape[1] == 6:
            veff = data[:, 5]
        else:
            veff = veff * np.ones_like(reff)

        particle_levels = np.array([z in grid_index[:, 2] for z in range(grid.nz)], dtype=int)
        lwc_data  = np.full(shape=(grid.nx, grid.ny, grid.nz), fill_value=np.nan)
        reff_data = np.full(shape=(grid.nx, grid.ny, grid.nz), fill_value=np.nan)
        veff_data = np.full(shape=(grid.nx, grid.ny, grid.nz), fill_value=np.nan)
        lwc_data[grid_index[:, 0], grid_index[:, 1], grid_index[:, 2]]  = lwc
        reff_data[grid_index[:, 0], grid_index[:, 1], grid_index[:, 2]] = reff
        veff_data[grid_index[:, 0], grid_index[:, 1], grid_index[:, 2]] = veff

        self.set_microphysics(
            lwc=shdom.GridData(grid, lwc_data).squeeze_dims(),
            reff=shdom.GridData(grid, reff_data).squeeze_dims(), 
            veff=shdom.GridData(grid, veff_data).squeeze_dims()
        )

    
    @property
    def lwc(self):
        return self._lwc
    
    @lwc.setter
    def lwc(self, val):
        if val is not None:
            assert val.min_value.astype(np.float32) >= 0.0, 'LWC should be larger than 0.0'
        self._lwc = val
    
    @property
    def reff(self):
        return self._reff    
    
    @reff.setter
    def reff(self, val):
        if val is not None and self.mie: 
            max_val = val.max_value
            min_val = val.data[val.data>0.0].min()
            assert  max_val < self.max_reff+1e-3, \
                    'Maximum medium effective radius [{:2.2f}] is larger than the pre-computed table maximum radius [{:2.2f}]. ' \
                    'Recompute Mie table with larger maximum radius.'.format(max_val, self.max_reff)
            assert  min_val > self.min_reff-1e-3, \
                    'Minimum medium effective radius [{:2.2f}] is smaller than the pre-computed table minimum radius [{:2.2f}]. ' \
                    'Recompute Mie table with smaller minimum radius.'.format(min_val, self.min_reff)            
        self._reff = val
     
    @property
    def veff(self):
        return self._veff    
        
    @veff.setter
    def veff(self, val):
        if val is not None and self.mie: 
            max_val = val.max_value
            min_val = val.data[val.data>0.0].min()            
            assert  max_val < self.max_veff+1e-3, \
                    'Maximum medium effective radius [{:2.2f}] is larger than the pre-computed table maximum variance [{:2.2f}]. ' \
                    'Recompute Mie table with larger maximum radius.'.format(max_val, self.max_veff)
            assert  min_val > self.min_veff-1e-3, \
                    'Minimum medium effective radius [{:2.2f}] is smaller than the pre-computed table minimum variance [{:2.2f}]. ' \
                    'Recompute Mie table with smaller minimum radius.'.format(min_val, self.min_veff)            
        self._veff = val      

    @property
    def mie(self):
        return self._mie
    
    @property
    def min_reff(self):
        return self._min_reff
    
    @property
    def max_reff(self):
        return self._max_reff 
    
    @property
    def min_veff(self):
        return self._min_veff 
    
    @property
    def max_veff(self):
        return self._max_veff

    @property
    def wavelength(self):
        if len(self._wavelength) == 0:
            return None
        if len(self._wavelength) == 1:
            return self._wavelength[0]
        else:
            return self._wavelength


class MultispectralScatterer(object):
    """
    A MultispectralScatterer class defined in terms of the optical quantities (extinction, albedo, phase) at several spectral bands.
    
    Parameters
    ----------
    scatterer_list: list of shdom.OpticalScatterer
        A list of optical scatterers at different wavelengths.
    """
    def __init__(self, scatterer_list=None):
        self._scatterer = OrderedDict()
        self._num_bands = 0
        self._grid = None
        self._wavelength = []
        if scatterer_list is not None:
            for scatterer in scatterer_list:
                self.add_scatterer(scatterer)
     
          
    def get_optical_scatterer(self, wavelength):
        """
        Get the optical scatterer at a given wavelength.
        
        Parameters
        ----------
        wavelength: float
            Wavelength in microns.
            
        Notes
        ----- 
        The input wavelength is rounded to three decimals.
        """
        return self.scatterer[float_round(wavelength)]    


    def resample(self, grid):
        """
        The resample method resamples the MutlispectralScatterer (extinction, albedo, phase) at all wavelengths.
        
        Parameters
        ----------
        grid: shdom.Grid
            The new grid to which the data will be resampled
            
        Returns
        -------
        scatterer: shdom.MultispectralScatterer
            A multi-spectral scatterer resampled onto the input grid
        """
        for wavelength in self.scatterer.keys():
            self.scatterer[float_round(wavelength)] = self.scatterer[float_round(wavelength)].resample(grid)    
        return self
    
    
    def add_scatterer(self, scatterer):
        """
        Add an optical scatterer to the list.
        
        Parameters
        ----------
        scatterer: shdom.OpticalScatterer
            An optical scatterer at a given wavelength.
        """
        if self.num_bands == 0:
            self._grid = scatterer.grid
        else:
            self._grid += scatterer.grid
        self._num_bands += 1
        self.scatterer[float_round(scatterer.wavelength)] = scatterer.resample(self.grid)
        self._wavelength.append(scatterer.wavelength)
        
        
    @property
    def scatterer(self):
        return self._scatterer
    
    @property
    def num_bands(self):
        return self._num_bands

    @property
    def grid(self):
        return self._grid    
    
    @property
    def wavelength(self):
        if len(self._wavelength) == 0:
            return None
        if len(self._wavelength) == 1:
            return self._wavelength[0]
        else:
            return self._wavelength    
    
    
class Medium(object):
    """
    The Medium object encapsulates an atmospheric optical medium with multiple Scatterers.
    
    Parameters
    ----------
    grid: shdom.Grid, optional
        A grid for the Medium object. All scatterers will be resampled to this grid.
        
    Notes
    -----
    The original SHDOM code combines particles at every grid point apriori, to define effective optical properties.
    In contrast, pyshdom uses all scatterers in real-time, to compute the source function and radiance fields during the solution process.
    """
    def __init__(self, grid=None):
        self._scatterers = OrderedDict()
        self._num_scatterers = 0
        self._wavelength = None
        self.set_grid(grid)
        
        
    def set_grid(self, grid):
        """
        Set the medium grid. 
        
        Parameters
        ----------
        grid: shdom.Grid
            A grid for the Medium object. All scatterers will be resampled to this grid.
        """
        self._grid = grid
        
<<<<<<< HEAD
    def get_scatterer(self, name):
        """
        TODO
        """
        return self.scatterers[name]

=======
    
>>>>>>> a97e5ddf
    def add_scatterer(self, scatterer, name=None):
        """
        Add a Scatterer to the medium.
    
        Parameters
        ----------
        scatterer: shdom.Scatterer
            A scattering particle distribution (e.g. MicrophysicalScatterer, OpticalScatterer)
        name: string, optional
            A name for the scatterer that will be used to retrieve it (see get_scatterer method). 
            If no name is specified the default name is scatterer# where # is the number in which it was input (i.e. scatterer1 for the first scatterer).
        """
        first_scatterer = True if self.num_scatterers==0 else False
    
        if first_scatterer:
            self._wavelength = scatterer.wavelength
        else:       
            assert np.allclose(self.wavelength, scatterer.wavelength), ' medium wavelength {} differs from scatterer wavelength {}'.format(self.wavelength, scatterer.wavelength)
        self._num_scatterers += 1
        name = 'scatterer{:d}'.format(self._num_scatterers) if name is None else name
        self.scatterers[name] = scatterer
<<<<<<< HEAD

=======
    
    
    def get_scatterer(self, name):
        """
        Retrieve a Scatterer from the medium.
    
        Parameters
        ----------
        name: string
            The name used for the scatterer on input (see add_scatterer method)
            
        Returns
        -------
        scatterer: shdom.Scatterer
            The scatterer with the name matching the query
        """
        return self.scatterers[name]
    
    
>>>>>>> a97e5ddf
    def save(self, path):
        """
        Save Medium to file.
        
        Parameters
        ----------
        path: str,
            Full path to file. 
        """
        file = open(path,'wb')
        file.write(pickle.dumps(self.__dict__, -1))
        file.close()
        
    
    def load(self, path):
        """
        Load Medium from file.
        
        Parameters
        ----------
        path: str,
            Full path to file. 
        """        
        file = open(path, 'rb')
        data = file.read()
        file.close()
        self.__dict__ = pickle.loads(data)    


    @property
    def wavelength(self):
        return self._wavelength

    @property
    def grid(self):
        return self._grid       
    
    @property
    def scatterers(self):
        return self._scatterers
    
    @property
    def num_scatterers(self):
        return self._num_scatterers<|MERGE_RESOLUTION|>--- conflicted
+++ resolved
@@ -35,11 +35,11 @@
 class OpticalScatterer(Scatterer):
     """
     An OpticalScatterer class defined in terms of the optical quantities for a given wavelength.
-    
+
     Parameters
     ----------
     wavelength: float
-        A wavelength in microns 
+        A wavelength in microns
     extinction: shdom.GridData object
         A GridData object containing the extinction (1/km) on a grid
     albedo: shdom.GridData
@@ -59,12 +59,12 @@
     def resample(self, grid):
         """
         The resample method resamples the OpticalScatterer (extinction, albedo, phase).
-        
+
         Parameters
         ----------
         grid: shdom.Grid
             The new grid to which the data will be resampled
-            
+
         Returns
         -------
         scatterer: shdom.OpticalScatterer
@@ -92,7 +92,6 @@
         """
         data = self.extinction.data > threshold
         return shdom.GridData(self.grid, data)
-    
     
     @property
     def wavelength(self):
@@ -130,7 +129,7 @@
 class MicrophysicalScatterer(Scatterer):
     """
     A MicrophysicalScatterer class defined in terms of the microphysical quantities.
-    
+
     Parameters
     ----------
     lwc: shdom.GridData
@@ -150,11 +149,11 @@
         self._max_veff = -np.Inf           
         self.set_microphysics(lwc, reff, veff)
             
-            
+
     def set_microphysics(self, lwc, reff, veff):
         """
         Set the microphyscal properties and define the scatterer grid.
-        
+
         Parameters
         ----------
         lwc: shdom.GridData
@@ -163,31 +162,31 @@
             A GridData object containing effective radii (micron) on a 3D grid.
         veff: shdom.GridPhase
             A GridData object containing effective variances on a 3D grid.
-    
+
         Notes
         -----
-        The scatterer grid contains all three grids of lwc, reff and veff 
+        The scatterer grid contains all three grids of lwc, reff and veff
         (see __add__ method of shdom.Grid for more info)
         """
         self.lwc = lwc
         self.reff = reff
         self.veff = veff
         if (lwc is not None) and (reff is not None) and (veff is not None):
-            self._grid = lwc.grid + reff.grid + veff.grid            
+            self._grid = lwc.grid + reff.grid + veff.grid
 
 
     def get_optical_scatterer(self, wavelength):
         """
         Get the optical scatterer out of the microphysics and Mie scattering model for a given wavelength.
-        
+
         Parameters
         ----------
         wavelength: float of list of floats
             Wavelength in microns. An OpticalScatterer object is returned for an input float and a MultispectralScatterer for a list.
-            
+
         Notes
         -----
-        A Mie scattering model must be defined at the input wavelength by use of the add_mie method. 
+        A Mie scattering model must be defined at the input wavelength by use of the add_mie method.
         The input wavelength is rounded to three decimals.
         """
         if isinstance(wavelength, list):
@@ -207,16 +206,15 @@
                 phase=self.mie[float_round(wavelength)].get_phase(self.reff, self.veff))
         return scatterer
     
-    
     def resample(self, grid):
         """
         The resample method resamples the MicrophysicalScatterer in place(lwc, reff, veff).
-        
+
         Parameters
         ----------
         grid: shdom.Grid
             The new grid to which the data will be resampled
-            
+
         Notes
         -----
         Unlike the OpticalScatterer resample method, resampling is done in-place since the Mie structures can be large and are left unchanged.
@@ -226,7 +224,6 @@
         veff = self.veff.resample(grid)            
         self.set_microphysics(lwc, reff, veff)
     
-    
     def get_mask(self, threshold):
         """
         Get a mask based on the liquid water content.
@@ -248,7 +245,7 @@
     def add_mie(self, mie):
         """
         Add a Mie scattering model at a given wavelength.
-        
+
         mie: shdom.MiePolydisperse or list of shdom.MiePolydisperse
             Using Mie model microphyical properties are transformed into optical properties (see get_optical_scatterer method)
         """
@@ -284,7 +281,6 @@
                     'Minimum medium effective radius [{:2.2f}] is smaller than the pre-computed table minimum variance [{:2.2f}]. ' \
                     'Recompute Mie table with smaller minimum radius.'.format(min_val, self.min_veff)              
 
-
     def load_grid(self, path):
         """
         A utility function to load a microphysical medium from file
@@ -480,11 +476,10 @@
         else:
             return self._wavelength
 
-
 class MultispectralScatterer(object):
     """
     A MultispectralScatterer class defined in terms of the optical quantities (extinction, albedo, phase) at several spectral bands.
-    
+
     Parameters
     ----------
     scatterer_list: list of shdom.OpticalScatterer
@@ -498,33 +493,31 @@
         if scatterer_list is not None:
             for scatterer in scatterer_list:
                 self.add_scatterer(scatterer)
-     
-          
+                
     def get_optical_scatterer(self, wavelength):
         """
         Get the optical scatterer at a given wavelength.
-        
+
         Parameters
         ----------
         wavelength: float
             Wavelength in microns.
-            
+
         Notes
-        ----- 
+        -----
         The input wavelength is rounded to three decimals.
         """
         return self.scatterer[float_round(wavelength)]    
 
-
     def resample(self, grid):
         """
         The resample method resamples the MutlispectralScatterer (extinction, albedo, phase) at all wavelengths.
-        
+
         Parameters
         ----------
         grid: shdom.Grid
             The new grid to which the data will be resampled
-            
+
         Returns
         -------
         scatterer: shdom.MultispectralScatterer
@@ -534,11 +527,10 @@
             self.scatterer[float_round(wavelength)] = self.scatterer[float_round(wavelength)].resample(grid)    
         return self
     
-    
     def add_scatterer(self, scatterer):
         """
         Add an optical scatterer to the list.
-        
+
         Parameters
         ----------
         scatterer: shdom.OpticalScatterer
@@ -552,7 +544,6 @@
         self.scatterer[float_round(scatterer.wavelength)] = scatterer.resample(self.grid)
         self._wavelength.append(scatterer.wavelength)
         
-        
     @property
     def scatterer(self):
         return self._scatterer
@@ -578,12 +569,12 @@
 class Medium(object):
     """
     The Medium object encapsulates an atmospheric optical medium with multiple Scatterers.
-    
+
     Parameters
     ----------
     grid: shdom.Grid, optional
         A grid for the Medium object. All scatterers will be resampled to this grid.
-        
+
     Notes
     -----
     The original SHDOM code combines particles at every grid point apriori, to define effective optical properties.
@@ -595,11 +586,10 @@
         self._wavelength = None
         self.set_grid(grid)
         
-        
     def set_grid(self, grid):
         """
-        Set the medium grid. 
-        
+        Set the medium grid.
+
         Parameters
         ----------
         grid: shdom.Grid
@@ -607,16 +597,7 @@
         """
         self._grid = grid
         
-<<<<<<< HEAD
-    def get_scatterer(self, name):
-        """
-        TODO
-        """
-        return self.scatterers[name]
-
-=======
-    
->>>>>>> a97e5ddf
+
     def add_scatterer(self, scatterer, name=None):
         """
         Add a Scatterer to the medium.
@@ -626,11 +607,11 @@
         scatterer: shdom.Scatterer
             A scattering particle distribution (e.g. MicrophysicalScatterer, OpticalScatterer)
         name: string, optional
-            A name for the scatterer that will be used to retrieve it (see get_scatterer method). 
+            A name for the scatterer that will be used to retrieve it (see get_scatterer method).
             If no name is specified the default name is scatterer# where # is the number in which it was input (i.e. scatterer1 for the first scatterer).
         """
         first_scatterer = True if self.num_scatterers==0 else False
-    
+
         if first_scatterer:
             self._wavelength = scatterer.wavelength
         else:       
@@ -638,29 +619,25 @@
         self._num_scatterers += 1
         name = 'scatterer{:d}'.format(self._num_scatterers) if name is None else name
         self.scatterers[name] = scatterer
-<<<<<<< HEAD
-
-=======
-    
-    
+
+
     def get_scatterer(self, name):
         """
         Retrieve a Scatterer from the medium.
-    
+
         Parameters
         ----------
         name: string
             The name used for the scatterer on input (see add_scatterer method)
-            
+
         Returns
         -------
         scatterer: shdom.Scatterer
             The scatterer with the name matching the query
         """
         return self.scatterers[name]
-    
-    
->>>>>>> a97e5ddf
+
+
     def save(self, path):
         """
         Save Medium to file.
@@ -689,7 +666,6 @@
         file.close()
         self.__dict__ = pickle.loads(data)    
 
-
     @property
     def wavelength(self):
         return self._wavelength
