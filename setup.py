--- conflicted
+++ resolved
@@ -110,10 +110,6 @@
     'optical_depth',
     'prep_surface',
     'read_properties',
-<<<<<<< HEAD
-    'gradient_l2_old',
-    'min_optical_depth'
-=======
     'compute_netfluxdiv',
     'compute_sh',
     'min_optical_depth',
@@ -128,7 +124,6 @@
     'nearest_binary',
     'cell_average',
     'ylmall_wrap'
->>>>>>> 9d8c3582
 ]
 
 def _run_command(cmd):
